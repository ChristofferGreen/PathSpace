--- conflicted
+++ resolved
@@ -335,9 +335,6 @@
 
 ## Commit message guidelines
 
-<<<<<<< HEAD
-Use a clear, conventional format so history is scannable and tooling-friendly. The first line of a commit message is the title; keep it short, imperative, and to the point (typically ≤ 72–80 characters). Conventional Commits style works well for C++ projects with repo-specific scopes. For PRs authored by AI: PR titles must be single-line (no literal \n); put multi-line details in the PR body using real newlines.
-=======
 Use a clear, conventional format so history is scannable and tooling-friendly. The first line of a commit message is the title; keep it short, imperative, and to the point (typically ≤ 72–80 characters). Conventional Commits style works well for C++ projects with repo-specific scopes.
 
 PR Title & Body (AI authors):
@@ -345,7 +342,6 @@
 - PR titles must be single-line (no literal \n) and start with a capital letter; keep the subject short and human-friendly.
 - PR bodies should use the minimal template: a “Purpose” section (1–3 sentences) and an “AI Change Log” listing file-by-file edits.
 - See .github/PULL_REQUEST_TEMPLATE.md for the exact structure.
->>>>>>> 5f9aad94
 
 Format (80-char max per line):
 type(scope): imperative subject
