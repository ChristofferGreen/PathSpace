--- conflicted
+++ resolved
@@ -13,7 +13,7 @@
 Links:
 - docs/AI_ARCHITECTURE.md (design and internals)
 - examples/devices_example.cpp (experimental device IO example)
-- Doxygen API Reference: https://christoffergreen.github.io/PathSpace/doxygen/html/index.html
+- build/docs/html/index.html (Doxygen API Reference)
 
 ## Quick start
 
@@ -54,31 +54,20 @@
 - ./scripts/update_compile_commands.sh (keeps compile_commands.json in repo root)
 
 ## Documentation (Doxygen)
-<<<<<<< HEAD
-Hosted API Reference: https://christoffergreen.github.io/PathSpace/doxygen/html/index.html
-=======
 You can generate HTML API documentation into build/docs/html:
 
 - Using the helper script (requires doxygen):
   ```bash
   ./scripts/compile.sh --docs
   ```
-  Output: [docs/doxygen/html/index.html](docs/doxygen/html/index.html) — open locally in your browser (GitHub does not render HTML files in the repo view)
+  Output: [build/docs/html/index.html](build/docs/html/index.html)
 
 - Using CMake directly:
   ```bash
   cmake -S . -B build -DENABLE_DOXYGEN=ON
   cmake --build build --target docs -j
   ```
-  Output: [docs/doxygen/html/index.html](docs/doxygen/html/index.html) — open locally in your browser (GitHub does not render HTML files in the repo view)
-
-To publish the HTML so it’s viewable online via GitHub Pages:
-- In your repository settings, open “Pages” and set Source to “Deploy from a branch”
-- Choose Branch: “main”, Folder: “/docs”, then save
-- After it builds, your site is available at https://<your-user-or-org>.github.io/PathSpace/
-- The Doxygen index will be at https://<your-user-or-org>.github.io/PathSpace/doxygen/html/index.html
-- Update links accordingly if you enable Pages
->>>>>>> 25ac1134
+  Output: [build/docs/html/index.html](build/docs/html/index.html)
 
 ## API at a glance
 All operations below are member functions on a PathSpace instance. Assume `PathSpace ps;`.
